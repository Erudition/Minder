--- conflicted
+++ resolved
@@ -111,13 +111,8 @@
             -- will be derived from profile settings
             HumanDuration.build [ HumanDuration.Hours 3 ]
     in
-<<<<<<< HEAD
-    { flowRenderPeriod = today
-    , hourRowSize = Duration.fromMinutes 60
-=======
     { flowRenderPeriod = week
     , hourRowSize = Duration.fromMinutes 30
->>>>>>> 123afdcc
     , pivotMoment = HumanMoment.clockTurnBack chosenDayCutoffTime env.timeZone env.time
     , rowHeight = 40
     }
@@ -150,11 +145,8 @@
 type alias FlowBlob =
     { start : Moment
     , end : Moment
-<<<<<<< HEAD
     , color : Element.Color
-=======
     , label : String
->>>>>>> 123afdcc
     }
 
 
@@ -398,38 +390,10 @@
                 ]
 
         demoBlob =
-<<<<<<< HEAD
-            { start = env.time
-            , end = Moment.future env.time (Duration.fromMinutes 80)
-            , color = rgb 0.4 0.4 0.9
-            }
-
-        demoBlob2 =
-            -- This should be 10 minutes after the first one Ends
-            { start = Moment.future env.time (Duration.fromMinutes 90)
-            , end = Moment.future env.time (Duration.fromMinutes 100)
-            , color = rgb 1.0 0.4 0.5
-            }
-
-        demoBlob3 =
-            -- This should be 10 minutes after the first one Starts
-            { start = Moment.future env.time (Duration.fromMinutes 10)
-            , end = Moment.future env.time (Duration.fromMinutes 50)
-            , color = rgb 0.2 0.9 0.3
-            }
-
-        blobsDisplayed =
-            List.filterMap displayIfStartsInThisRow
-                [ demoBlob
-                , demoBlob2
-                , demoBlob3
-                ]
-=======
             { start = env.time, end = Moment.future env.time (Duration.fromMinutes 80), label = "the next 80 minutes" }
 
         blobsDisplayed =
             List.filterMap displayIfStartsInThisRow ([ demoBlob ] ++ historyBlobs env profile vState.flowRenderPeriod)
->>>>>>> 123afdcc
 
         displayIfStartsInThisRow blob =
             if Period.isWithin rowPeriod blob.start then
